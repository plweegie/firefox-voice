{
  "manifest_version": 2,
  "name": "Voice Fox",
  "version": "1.4.3",
  "description": "A fork of Voice Fill for voice controlling the web",
  "developer": {
    "name": "Emerging Technologies Advanced Dev Team",
    "url": "https://github.com/mozilla/voicefill"
  },
  "icons": {
    "48": "assets/images/icon-48.png",
    "96": "assets/images/icon-96.png"
  },
  "applications": {
    "gecko": {
      "id": "voicefox@juliacambre.com"
    }
  },
  "content_scripts": [
    {
      "matches": [
        "https://www.google.com/*"
      ],
      "js": [
        "js/vendor/browser-polyfill.min.js",
        "js/vendor/bodymovin.min.js",
        "js/vendor/stm_web.min.js",
        "js/content.js"
      ],
      "css": [
        "css/main.css",
        "css/animate.min.css"
      ]
    }
  ],
  "background": {
    "scripts": [
      "js/vendor/browser-polyfill.min.js",
      "js/background.js",
      "js/browserService.js",
<<<<<<< HEAD
=======
      "js/intentParser.js",
>>>>>>> 940a0711
      "js/vendor/fuse.min.js"
    ]
  },
  "options_ui": {
    "page": "views/options.html"
  },
  "web_accessible_resources": [
    "views/CHANGELOG.html",
    "js/languages.json",
    "assets/animations/Done.json",
    "assets/animations/Error.json",
    "assets/animations/Start.json",
    "assets/animations/Spinning.json",
    "assets/images/icon-close.svg",
    "assets/images/icon-mic.svg",
    "assets/images/icon-redo.svg",
    "assets/images/icon-done.svg",
    "assets/images/icon-done-rtl.svg",
    "assets/images/ff-logo.png",
    "assets/images/feedback.svg",
    "assets/images/googleAssistant_logo.svg",
    "assets/images/alexa_logo.svg"
  ],
  "permissions": [
    "<all_urls>",
    "storage",
    "find",
    "tabs",
    "nativeMessaging"
  ],
  "browser_action": {
    "browser_style": true,
    "default_title": "Voice Fill",
    "default_icon": "assets/images/mic.svg"
  },
  "commands": {
    "_execute_browser_action": {
      "suggested_key": {
        "default": "MacCtrl+V"
      },
      "description": "Opens Voice Fill by sending a 'listen' event"
    }
  },
  "omnibox": {
    "keyword": "vf"
  }
}<|MERGE_RESOLUTION|>--- conflicted
+++ resolved
@@ -38,10 +38,7 @@
       "js/vendor/browser-polyfill.min.js",
       "js/background.js",
       "js/browserService.js",
-<<<<<<< HEAD
-=======
       "js/intentParser.js",
->>>>>>> 940a0711
       "js/vendor/fuse.min.js"
     ]
   },
