--- conflicted
+++ resolved
@@ -25,13 +25,9 @@
         "js/vendor/browser-polyfill.min.js",
         "js/vendor/bodymovin.min.js",
         "js/vendor/stm_web.min.js",
-<<<<<<< HEAD
         // "js/metrics.js",
         "js/content.js",
         "js/intentParser.js"
-=======
-        "js/content.js"
->>>>>>> 13815f0c
       ],
       "css": [
         "css/main.css",
