--- conflicted
+++ resolved
@@ -279,7 +279,6 @@
     return undefined;
   };
 
-<<<<<<< HEAD
   // FIX: Copied from popupView
   const getTimerMessage = timerInMS => {
     const time = parseFloat(timerInMS / 1000).toFixed(3);
@@ -302,11 +301,8 @@
     };
   };
 
-  const clearTimer = async totalInMS => {
-=======
   const clearTimer = async ({ totalInMS, followup }) => {
     playTimerAlarm();
->>>>>>> 6c767fd6
     setPopupView("timer");
 
     // use this variable to stop any other actions and show notifications
