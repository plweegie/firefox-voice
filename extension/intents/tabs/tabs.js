--- conflicted
+++ resolved
@@ -71,7 +71,18 @@
   });
 
   this.intentRunner.registerIntent({
-<<<<<<< HEAD
+    name: "tabs.reload",
+    description: "Reload the active tab of the current window",
+    examples: ["reload this page"],
+    match: `
+    (reload | refresh) (this | current |) (tab | page |) (for me |)
+    `,
+    async run(context) {
+      await browser.tabs.reload();
+    },
+  });
+
+  this.intentRunner.registerIntent({
     name: "tabs.openWindow",
     description: "Opens a new (blank) window",
     examples: ["open window"],
@@ -102,16 +113,6 @@
         e.displayMessage = "Extension does not have permission for incognito mode";
         throw e;
       }
-=======
-    name: "tabs.reload",
-    description: "Reload the active tab of the current window",
-    examples: ["reload this page"],
-    match: `
-    (reload | refresh) (this | current |) (tab | page |) (for me |)
-    `,
-    async run(context) {
-      await browser.tabs.reload();
->>>>>>> 93278029
     },
   });
 })();