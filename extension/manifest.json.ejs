{
  "manifest_version": 2,
  "name": "Firefox Voice Beta",
  "version": <%= package_json.version %>,
  "description": "Voice control the web",
  "developer": {
    "name": "Emerging Technologies Advanced Dev Team",
    "url": "https://github.com/mozilla/firefox-voice"
  },
  "icons": {
    "48": "assets/images/icon-48.png",
    "96": "assets/images/icon-96.png"
  },
  "applications": {
    "gecko": {
      "id": "firefox-voice@mozilla.org"
    }
  },
  "background": {
    "scripts": [
<<<<<<< HEAD
      "util.js",
=======
      "log.js",
      "js/vendor/fuse.js",
>>>>>>> 4faedbc0
      "background/main.js",
      "background/intentParser.js",
      "background/intentRunner.js",
      // Note: these intent listings are generated from extension/intents/*
      <% for (let intentName of intentNames) { %>
        "intents/<%- intentName %>/<%- intentName %>.js",
      <% } %>
      // End of intent list
      "searching.js"
    ]
  },
  "options_ui": {
    "page": "views/options.html"
  },
  "web_accessible_resources": [
    "views/CHANGELOG.html"
  ],
  "permissions": [
    "<all_urls>",
    "storage",
    "tabs",
    "mozillaAddons",
    "about:reader*"
  ],
  "browser_action": {
    "browser_style": false,
    "default_title": "Firefox Voice",
    "default_icon": "assets/images/mic.svg",
    "default_popup": "popup/popup.html"
  },
  "commands": {
    "_execute_browser_action": {
      "suggested_key": {
        "default": "Command+Period",
        "windows": "Ctrl+Period",
        "linux": "Ctrl+Period"
      },
      "description": "Opens Firefox Voice"
    }
  },
  // These are actually internal settings for the extension:
  "settings": {
    "logLevel": "debug"
  }
}<|MERGE_RESOLUTION|>--- conflicted
+++ resolved
@@ -18,12 +18,9 @@
   },
   "background": {
     "scripts": [
-<<<<<<< HEAD
       "util.js",
-=======
       "log.js",
       "js/vendor/fuse.js",
->>>>>>> 4faedbc0
       "background/main.js",
       "background/intentParser.js",
       "background/intentRunner.js",
