--- conflicted
+++ resolved
@@ -223,10 +223,6 @@
                 });
 
                 reset.addEventListener("click", function _reset_click(e) {
-<<<<<<< HEAD
-                    console.log("reject");
-=======
->>>>>>> 51fbf8fd
                     e.preventDefault();
                     close.removeEventListener("click", _reset_click);
                     reject(e.target.id);
