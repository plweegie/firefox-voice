/* globals XPCOMUtils, ExtensionAPI */

"use strict";

ChromeUtils.defineModuleGetter(
  this,
  "ExtensionParent",
  "resource://gre/modules/ExtensionParent.jsm"
);

XPCOMUtils.defineLazyGetter(this, "browserActionFor", () => {
  return ExtensionParent.apiManager.global.browserActionFor;
});

function runCommand(commandName) {
  const windowTracker = ChromeUtils.import(
    "resource://gre/modules/Extension.jsm",
    {}
  ).Management.global.windowTracker;
  const window = windowTracker.topWindow;
  const command = window.document.getElementById(commandName);
  return command.click();
}

function getTopWindow() {
  const windowTracker = ChromeUtils.import(
    "resource://gre/modules/Extension.jsm",
    {}
  ).Management.global.windowTracker;
  const window = windowTracker.topWindow;
  return window;
}

this.voice = class extends ExtensionAPI {
  getAPI(context) {
    const { extension } = context;

    return {
      experiments: {
        voice: {
          async openPopup() {
            const browserAction = browserActionFor(extension);
            browserAction.triggerAction(getTopWindow());
          },

          async undoCloseTab() {
            return runCommand("History:UndoCloseTab");
          },

          async undoCloseWindow() {
            return runCommand("History:UndoCloseWindow");
          },

          async openDownloads() {
            return runCommand("Tools:Downloads");
          },

          async quitApplication() {
            return runCommand("cmd_quitApplication");
          },

          async openBookmarksSidebar() {
            await getTopWindow().SidebarUI.show("viewBookmarksSidebar");
          },

          async openHistorySidebar() {
            await getTopWindow().SidebarUI.show("viewHistorySidebar");
          },

          async closeSidebar() {
            await getTopWindow().SidebarUI.hide();
          },

          async toggleSidebar() {
            const lastOpenId = getTopWindow().SidebarUI.lastOpenedId;
            await getTopWindow().SidebarUI.toggle(
              lastOpenId || "viewHistorySidebar"
            );
          },

          async viewPageSource() {
            return runCommand("View:PageSource");
          },

<<<<<<< HEAD
=======
          async zoomWindow() {
            return runCommand("zoomWindow");
          },

          async minimizeWindow() {
            return runCommand("minimizeWindow");
          },

>>>>>>> a582e397
          async showAllBookmarks() {
            return runCommand("Browser:ShowAllBookmarks");
          },

          async showAllHistory() {
            return runCommand("Browser:ShowAllHistory");
          },
        },
      },
    };
  }
};<|MERGE_RESOLUTION|>--- conflicted
+++ resolved
@@ -82,8 +82,6 @@
             return runCommand("View:PageSource");
           },
 
-<<<<<<< HEAD
-=======
           async zoomWindow() {
             return runCommand("zoomWindow");
           },
@@ -92,7 +90,6 @@
             return runCommand("minimizeWindow");
           },
 
->>>>>>> a582e397
           async showAllBookmarks() {
             return runCommand("Browser:ShowAllBookmarks");
           },
