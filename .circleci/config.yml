--- conflicted
+++ resolved
@@ -74,12 +74,8 @@
           name: Build XPI
           command: |
             export VERSION="$(node bin/calculate-version.js)"
-<<<<<<< HEAD
             export UPDATE_BASE="https://va.allizom.org/releases/dev"
-=======
-            export UPDATE_BASE="https://va.allimoz.org/releases/dev"
             export INSTALL_CHANNEL=dev
->>>>>>> b21306b4
             mkdir -p artifacts/dev/
             npm run package
             mv addon.xpi artifacts/dev/firefox-voice.xpi
@@ -97,12 +93,8 @@
           name: Deploy to Stage
           command: |
             export VERSION="$(node bin/calculate-version.js)"
-<<<<<<< HEAD
             export UPDATE_BASE="https://va.allizom.org/releases/stage"
-=======
-            export UPDATE_BASE="https://va.allimoz.org/releases/stage"
             export INSTALL_CHANNEL=stage
->>>>>>> b21306b4
             mkdir -p artifacts/stage/
             npm run package
             mv addon.xpi artifacts/stage/firefox-voice.xpi
